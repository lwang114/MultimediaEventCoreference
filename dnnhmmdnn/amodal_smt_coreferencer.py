import nltk
import numpy as np
import os
import json
import logging
import torch
import codecs
from nltk.stem import WordNetLemmatizer
import itertools
import argparse
import pyhocon
from copy import deepcopy
from scipy.special import logsumexp
from sklearn.cluster import KMeans
from evaluator import Evaluation, CoNLLEvaluation

NULL = '###NEW###'
EPS = 1e-100
class AmodalSMTCoreferencer:
  def __init__(self, event_features, action_features, config):
    '''
    Amodal unsupervised coreference system inspired by
    ``Unsupervised Ranking Model for Entity Coreference Resolution``, 
    X. Ma, Z. Liu and E. Hovy, NAACL, 2016.
    
    :param event_features: list of dict of {[feature id]: [feature value]}
    :param action_features: list of array of shape (num. of actions, embedding dim.)
    '''
    self.config = config
    self.e_feats_train = event_features
    self.v_feats_train = action_features

    self.ev_counts = dict()
    self.ee_counts = dict()
    self.centroids = None
    self.vars = None
    self.P_ve = dict()
    self.P_ee = dict()
    self.Kv = config.get('Kv', 4)
    self.vocab = self.get_vocab(event_features)

    self.initialize()
    logging.info(f'Number of documents = {len(self.e_feats_train)}, vocab.size = {len(self.vocab)}')
    
  def get_vocab(self, event_feats):
    vocab = {NULL:0}
    for e_feat in event_feats:
      for e_idx, e in enumerate(e_feat):
        if not e['head_lemma'] in vocab:
          vocab[e['head_lemma']] = 1
        else:
          vocab[e['head_lemma']] += 1
    return vocab 
  
  def initialize(self):
    # Initialize event-event translation probs
    for v in self.vocab:
      self.P_ee[v] = {v2: 1. / (len(self.vocab) - 1) for v2 in self.vocab if v2 != NULL}

    # Initialize action-event translation probs
    for k in range(self.Kv):
      self.P_ve[k] = {v: 1. / (len(self.vocab) - 1) for v in self.vocab if v != NULL} 

    # Initialize action cluster centroids
    X = np.concatenate(self.v_feats_train)
    kmeans = KMeans(n_clusters=self.Kv).fit(X)

    self.centroids = deepcopy(kmeans.cluster_centers_)
    y = kmeans.predict(X)
    self.vars = EPS * np.ones(self.Kv)
    for k in range(self.Kv):
      self.vars[k] = np.var(X[(y == k).nonzero()[0]]) # XXX * X.shape[1] / 3

  def is_match(self, e1, e2):
    v1 = e1['trigger_embedding']
    v2 = e2['trigger_embedding']
    return True if cosine_similarity(v1, v2) > 0.5 else False 
  
  def compute_alignment_counts(self):
    ev_counts = []
    ee_counts = []
    for e_feat, v_feat in zip(self.e_feats_train, self.v_feats_train):
      C_ee = dict()
      C_ev = dict()
      L = v_feat.shape[0]
      v_prob = self.compute_cluster_prob(v_feat)

      for e_idx, e in enumerate(e_feat):
        C_ee[e_idx] = dict()
        C_ev[e_idx] = dict()
        token = e['head_lemma']

        # Compute event-event alignment counts
        C_ee[e_idx][0] = self.P_ee[NULL][token] 
        for a_idx, a in enumerate(e_feat[:e_idx]):
          if self.is_match(e, a):
            a_token = a['head_lemma']
            C_ee[e_idx][a_idx+1] = self.P_ee[a_token][token]
        
        # Compute event-action alignment counts
        e_prob = np.asarray([self.P_ve[k][token] for k in range(self.Kv)])
        for v_idx, v in enumerate(v_feat):
          C_ev[e_idx][v_idx] = v_prob[v_idx] * e_prob 
        
        norm_factor = sum(C_ee[e_idx].values())
        norm_factor += sum(C_ev[e_idx][v_idx].sum() for v_idx in C_ev[e_idx])

        for a_idx in C_ee[e_idx]:
          C_ee[e_idx][a_idx] /= norm_factor
        
        for v_idx in C_ev[e_idx]:
          C_ev[e_idx][v_idx] /= norm_factor
          C_ev[e_idx][v_idx] = C_ev[e_idx][v_idx].tolist()
      ee_counts.append(C_ee)
      ev_counts.append(C_ev)

    return ee_counts, ev_counts 

  def update_translation_probs(self):
    P_ee = dict()
    P_ve = {k:dict() for k in range(self.Kv)}
    for e_feat, v_feat, ee_count, ev_count in zip(self.e_feats_train, self.v_feats_train, self.ee_counts, self.ev_counts):
      for e_idx in ee_count:
        token = e_feat[e_idx]['head_lemma']
        for a_idx in ee_count[e_idx]:
          if a_idx == 0:
            if not NULL in P_ee:
              P_ee[NULL] = dict()
            
            if not token in P_ee[NULL]:
              P_ee[NULL][token] = ee_count[e_idx][a_idx]
            else:
              P_ee[NULL][token] += ee_count[e_idx][a_idx]
          else:
            a_token = e_feat[a_idx-1]['head_lemma']
            if not a_token in P_ee:
              P_ee[a_token] = dict()

            if not token in P_ee[a_token]:
              P_ee[a_token][token] = ee_count[e_idx][a_idx]
            else:
              P_ee[a_token][token] += ee_count[e_idx][a_idx]

        for v_idx in ev_count[e_idx]:
          for k in range(self.Kv):
            if not token in P_ve[k]:
              P_ve[k][token] = ev_count[e_idx][v_idx][k]
            else:
              P_ve[k][token] += ev_count[e_idx][v_idx][k]

    # Normalize
    for a in P_ee:
      norm_factor = sum(P_ee[a].values())
      for e in P_ee[a]:
        P_ee[a][e] /= norm_factor
    
    for v in P_ve:
      norm_factor = sum(P_ve[v].values())
      for e in P_ve[v]:
        P_ve[v][e] /= norm_factor

    return P_ee, P_ve

  def log_likelihood(self):
    ll = 0.
    for e_feat, v_feat in zip(self.e_feats_train, self.v_feats_train):
      v_prob = self.compute_cluster_prob(v_feat)
      for e_idx, e in enumerate(e_feat):
        probs = [self.P_ee[NULL][e['head_lemma']]]
        for a_idx, a in enumerate(e_feat[:e_idx]):
          if self.is_match(e, a):
            probs.append(self.P_ee[a['head_lemma']][e['head_lemma']])  
        e_prob = np.asarray([self.P_ve[k][e['head_lemma']] for k in range(self.Kv)])
        probs.extend((v_prob @ e_prob).tolist())
        ll += np.log(np.maximum(np.mean(probs), EPS))
    return ll
           
  def train(self, n_epochs=10):
    for epoch in range(n_epochs):
      self.ee_counts, self.ev_counts = self.compute_alignment_counts()
      self.P_ee, self.P_ve = self.update_translation_probs()
                 
      json.dump(self.P_ee, open(os.path.join(self.config['model_path'], 'ee_translation_probs.json'), 'w'), indent=2)
      json.dump(self.P_ve, open(os.path.join(self.config['model_path'], 've_translation_probs.json'), 'w'), indent=2)

      logging.info('Epoch {}, log likelihood = {:.3f}'.format(epoch, self.log_likelihood()))           
      print('Epoch {}, log likelihood = {:.3f}'.format(epoch, self.log_likelihood()))
 
  def compute_cluster_prob(self, v_feat):
    # (num. of actions, num. of clusters)
    logit = - (v_feat**2 / 2.).sum(axis=-1, keepdims=True)\
            + v_feat @ self.centroids.T\
            - (self.centroids**2 / 2.).sum(axis=-1)  
    logit /= self.vars
    log_prob = logit - logsumexp(logit, axis=1)[:, np.newaxis]
    return np.exp(log_prob)

  def predict_antecedents(self, event_features, action_features): # TODO Deal with singletons
    antecedents = []
    text_antecedents = []
    cluster_ids = []
    n_cluster = 0
    for e_feat, v_feat in zip(event_features, action_features):
      antecedent = [-1]*len(e_feat)
      text_antecedent = [-1]*len(e_feat)
      cluster_id = [0]*len(e_feat)
      for e_idx, e in enumerate(e_feat):
        scores = [self.P_ee[NULL][e['head_lemma']]]
        for a_idx, a in enumerate(e_feat[:e_idx]):
          if self.is_match(e, a):
            scores.append(self.P_ee[a['head_lemma']][e['head_lemma']])
          else:
            scores.append(0)

        v_prob = self.compute_cluster_prob(v_feat)
        e_prob = np.asarray([self.P_ve[k][e['head_lemma']] for k in range(self.Kv)])
        scores.extend((v_prob @ e_prob).tolist())
        scores = np.asarray(scores)
        antecedent[e_idx] = int(np.argmax(scores)) - 1
        
        # If antecedent idx < 0, the mention belongs to a new cluster; 
        # if antecedent idx >= mention idx, the mention belongs to a visual cluster, 
        # need to check all previous antecedents to decide its cluster id; 
        if antecedent[e_idx] == -1: 
          n_cluster += 1
          cluster_id[e_idx] = n_cluster
        elif antecedent[e_idx] >= e_idx:
          for a_idx in range(e_idx+1):
            if antecedent[a_idx] == antecedent[e_idx]:
              break
            if a_idx == e_idx:
              n_cluster += 1
              cluster_id[e_idx] = n_cluster
            else:
<<<<<<< HEAD
              text_antecedent[e_idx] = antecedent[e_idx]
=======
              text_antecedent[e_idx] = a_idx
>>>>>>> c991e1ab
              cluster_id[e_idx] = cluster_id[a_idx]
              print(cluster_id[a_idx]) # XXX
        else:
          text_antecedent[e_idx] = antecedent[e_idx] 
          cluster_id[e_idx] = cluster_id[antecedent[e_idx]]
          
      antecedents.append(antecedent)
      text_antecedents.append(text_antecedent)
      cluster_ids.append(cluster_id)
    return text_antecedents, antecedents, cluster_ids

def cosine_similarity(v1, v2):
  return abs(v1 @ v2) / np.maximum(EPS, np.linalg.norm(v1) * np.linalg.norm(v2))

def to_pairwise(labels):
  n = labels.shape[0]
  if n <= 1:
    return None
  first, second = zip(*list(itertools.combinations(range(n), 2)))
  first = list(first)
  second = list(second)
  
  pw_labels = (labels[first] == labels[second]) & (labels[first] != 0) & (labels[second] != 0)
  pw_labels = pw_labels.astype(np.int64) 
  return pw_labels

def to_antecedents(labels):
  n = labels.shape[0]
  antecedents = -1 * np.ones(n, dtype=np.int64)
  for idx in range(n):
    for a_idx in range(idx):
      if labels[idx] == labels[a_idx]:
        antecedents[idx] = a_idx
        break
  return antecedents
 
def load_text_features(config, vocab_feat, split):
  lemmatizer = WordNetLemmatizer()
  feature_types = config['feature_types']
  event_mentions = json.load(codecs.open(os.path.join(config['data_folder'], f'{split}_events.json'), 'r', 'utf-8'))
  doc_train = json.load(codecs.open(os.path.join(config['data_folder'], f'{split}.json')))
  docs_embs = np.load(os.path.join(config['data_folder'], f'{split}_events_with_arguments_glove_embeddings.npz')) 
  doc_to_feat = {'_'.join(feat_id.split('_')[:-1]):feat_id for feat_id in docs_embs}

  label_dicts = {}
  event_feats = []
  doc_ids = []
  spans_all = []
  cluster_ids_all = []
  tokens_all = [] 

  for m in event_mentions:
      if not m['doc_id'] in label_dicts:
        label_dicts[m['doc_id']] = {}
      token = lemmatizer.lemmatize(m['tokens'].lower(), pos='v')
      span = (min(m['tokens_ids']), max(m['tokens_ids']))
      label_dicts[m['doc_id']][span] = {'token_id': token,
                                        'cluster_id': vocab_feat['event_type'][m['event_type']]} # XXX m['cluster_id']}

      for feat_type in feature_types:
        label_dicts[m['doc_id']][span][feat_type] = m[feat_type] 
        
  for feat_idx, doc_id in enumerate(sorted(label_dicts)): # XXX
    doc_embs = docs_embs[doc_to_feat[doc_id]]
    label_dict = label_dicts[doc_id]
    spans = sorted(label_dict)
    events = []
    for span_idx, span in enumerate(spans):
      event = {feat_type: label_dict[span][feat_type] for feat_type in feature_types}
      event['trigger_embedding'] = doc_embs[span_idx, :300]
      event['argument_embedding'] = doc_embs[span_idx, 300:]
      events.append(event)  
    cluster_ids = [label_dict[span]['cluster_id'] for span in spans]
    
    event_feats.append(events)
    doc_ids.append(doc_id)
    spans_all.append(spans)
    cluster_ids_all.append(np.asarray(cluster_ids))
    tokens_all.append([t[2] for t in doc_train[doc_id]])
  return event_feats,\
         doc_ids,\
         spans_all,\
         cluster_ids_all,\
         tokens_all

def load_visual_features(config, split):
  event_mentions = json.load(codecs.open(os.path.join(config['data_folder'], f'{split}_events.json'), 'r', 'utf-8'))
  label_dicts = dict()
  for m in event_mentions:
    if not m['doc_id'] in label_dicts:
      label_dicts[m['doc_id']] = dict()
      span = (min(m['tokens_ids']), max(m['tokens_ids']))
      label_dicts[m['doc_id']][span] = m['cluster_id']

  action_npz = np.load(os.path.join(config['data_folder'], f'{split}_mmaction_event_finetuned_crossmedia.npz'))

  doc_to_feat = {'_'.join(feat_id.split('_')[:-1]):feat_id for feat_id in sorted(action_npz, key=lambda x:int(x.split('_')[-1]))}
  action_feats = [action_npz[doc_to_feat[doc_id]] for doc_id in sorted(label_dicts)] 
  return action_feats

def load_data(config):
  lemmatizer = WordNetLemmatizer()
  event_mentions_train = json.load(codecs.open(os.path.join(config['data_folder'], 'train_events.json'), 'r', 'utf-8'))
  doc_train = json.load(codecs.open(os.path.join(config['data_folder'], 'train.json')))
  event_mentions_test = json.load(codecs.open(os.path.join(config['data_folder'], 'test_events.json'), 'r', 'utf-8'))
  doc_test = json.load(codecs.open(os.path.join(config['data_folder'], 'test.json')))
  feature_types = config['feature_types']

  vocab_feats = {feat_type: {NULL: 0} for feat_type in feature_types}
  vocab_feats_freq = {feat_type: {NULL: 0} for feat_type in feature_types}
  for m in event_mentions_train + event_mentions_test:    
    for feat_type in feature_types: 
      if not m[feat_type] in vocab_feats[feat_type]:
        vocab_feats[feat_type][m[feat_type]] = len(vocab_feats[feat_type])
        vocab_feats_freq[feat_type][m[feat_type]] = 1
      else:
        vocab_feats_freq[feat_type][m[feat_type]] += 1
  json.dump(vocab_feats_freq, open('vocab_feats_freq.json', 'w'), indent=2)

  event_feats_train,\
  doc_ids_train,\
  spans_train,\
  cluster_ids_train,\
  tokens_train = load_text_features(config, vocab_feats_freq, split='train')
  action_feats_train = load_visual_features(config, split='train')
  print(f'Number of training examples: {len(event_feats_train)}')
  
  event_feats_test,\
  doc_ids_test,\
  spans_test,\
  cluster_ids_test,\
  tokens_test = load_text_features(config, vocab_feats_freq, split='test')
  action_feats_test = load_visual_features(config, split='test')
  print(f'Number of test examples: {len(event_feats_test)}')
  
  return event_feats_train,\
         action_feats_train,\
         doc_ids_train,\
         spans_train,\
         cluster_ids_train,\
         tokens_train,\
         event_feats_test,\
         action_feats_test,\
         doc_ids_test,\
         spans_test,\
         cluster_ids_test,\
         tokens_test,\
         vocab_feats

if __name__ == '__main__':
  parser = argparse.ArgumentParser(formatter_class=argparse.ArgumentDefaultsHelpFormatter)
  parser.add_argument('--config', '-c', default='../configs/config_amodal_smt_video_m2e2.json')
  args = parser.parse_args()

  config_file = args.config
  config = pyhocon.ConfigFactory.parse_file(config_file)
  if not os.path.isdir(config['model_path']):
    os.makedirs(config['model_path'])
  logging.basicConfig(filename=os.path.join(config['model_path'], 'train.log'), level=logging.DEBUG)

  event_feats_train,\
  action_feats_train,\
  doc_ids_train,\
  spans_train,\
  cluster_ids_train,\
  tokens_train,\
  event_feats_test,\
  action_feats_test,\
  doc_ids_test,\
  spans_test,\
  cluster_ids_test,\
  tokens_test,\
  vocab_feats = load_data(config)

  ## Model training
  aligner = AmodalSMTCoreferencer(event_feats_train+event_feats_test, action_feats_train+action_feats_test, config)
  aligner.train(10)
  _, _, cluster_ids_all = aligner.predict_antecedents(event_feats_test, action_feats_test)
  
  ## Test and Evaluation
  pred_cluster_ids = [np.asarray(cluster_ids) for cluster_ids in cluster_ids_all]
  pred_labels = [torch.LongTensor(to_pairwise(a)) for a in pred_cluster_ids if a.shape[0] > 1]
  gold_labels = [torch.LongTensor(to_pairwise(c)) for c in cluster_ids_test if c.shape[0] > 1]
  pred_labels = torch.cat(pred_labels)
  gold_labels = torch.cat(gold_labels)

  # Compute pairwise scores
  pairwise_eval = Evaluation(pred_labels, gold_labels)  
  print(f'Pairwise - Precision: {pairwise_eval.get_precision()}, Recall: {pairwise_eval.get_recall()}, F1: {pairwise_eval.get_f1()}')
  logging.info(f'Pairwise precision: {pairwise_eval.get_precision()}, recall: {pairwise_eval.get_recall()}, F1: {pairwise_eval.get_f1()}')
  
  # Compute CoNLL scores and save readable predictions
  conll_eval = CoNLLEvaluation()
  f_out = open(os.path.join(config['model_path'], 'prediction.readable'), 'w')
  for doc_id, token, span, pred_cluster_id, gold_cluster_id in zip(doc_ids_test, tokens_test, spans_test, pred_cluster_ids, cluster_ids_test):
    antecedent = to_antecedents(pred_cluster_id)
    pred_clusters, gold_clusters = conll_eval(torch.LongTensor(span),
                                              torch.LongTensor(antecedent),
                                              torch.LongTensor(span),
                                              torch.LongTensor(gold_cluster_id)) 
    pred_clusters_str, gold_clusters_str = conll_eval.make_output_readable(pred_clusters, gold_clusters, token) 
    token_str = ' '.join(token)
    f_out.write(f'{doc_id}: {token_str}\n')
    f_out.write(f'Pred: {pred_clusters_str}\n')
    f_out.write(f'Gold: {gold_clusters_str}\n\n')
  f_out.close() 

  muc, b_cubed, ceafe, avg = conll_eval.get_metrics()
  conll_metrics = muc+b_cubed+ceafe+avg
  print('MUC - Precision: {:.4f}, Recall: {:.4f}, F1: {:.4f}, '
        'Bcubed - Precision: {:.4f}, Recall: {:.4f}, F1: {:.4f}, '
        'CEAFe - Precision: {:.4f}, Recall: {:.4f}, F1: {:.4f}, '
        'CoNLL - Precision: {:.4f}, Recall: {:.4f}, F1: {:.4f}'.format(*conll_metrics)) 
  logging.info('MUC - Precision: {:.4f}, Recall: {:.4f}, F1: {:.4f}, '
              'Bcubed - Precision: {:.4f}, Recall: {:.4f}, F1: {:.4f}, '
              'CEAFe - Precision: {:.4f}, Recall: {:.4f}, F1: {:.4f}, '
              'CoNLL - Precision: {:.4f}, Recall: {:.4f}, F1: {:.4f}'.format(*conll_metrics))<|MERGE_RESOLUTION|>--- conflicted
+++ resolved
@@ -195,7 +195,7 @@
     log_prob = logit - logsumexp(logit, axis=1)[:, np.newaxis]
     return np.exp(log_prob)
 
-  def predict_antecedents(self, event_features, action_features): # TODO Deal with singletons
+  def predict_antecedents(self, event_features, action_features):
     antecedents = []
     text_antecedents = []
     cluster_ids = []
@@ -222,27 +222,21 @@
         # if antecedent idx >= mention idx, the mention belongs to a visual cluster, 
         # need to check all previous antecedents to decide its cluster id; 
         if antecedent[e_idx] == -1: 
+          cluster_id[e_idx] = n_cluster
           n_cluster += 1
-          cluster_id[e_idx] = n_cluster
         elif antecedent[e_idx] >= e_idx:
           for a_idx in range(e_idx+1):
             if antecedent[a_idx] == antecedent[e_idx]:
               break
             if a_idx == e_idx:
+              cluster_id[e_idx] = n_cluster
               n_cluster += 1
-              cluster_id[e_idx] = n_cluster
             else:
-<<<<<<< HEAD
-              text_antecedent[e_idx] = antecedent[e_idx]
-=======
               text_antecedent[e_idx] = a_idx
->>>>>>> c991e1ab
               cluster_id[e_idx] = cluster_id[a_idx]
-              print(cluster_id[a_idx]) # XXX
         else:
           text_antecedent[e_idx] = antecedent[e_idx] 
           cluster_id[e_idx] = cluster_id[antecedent[e_idx]]
-          
       antecedents.append(antecedent)
       text_antecedents.append(text_antecedent)
       cluster_ids.append(cluster_id)
@@ -345,8 +339,8 @@
   doc_test = json.load(codecs.open(os.path.join(config['data_folder'], 'test.json')))
   feature_types = config['feature_types']
 
-  vocab_feats = {feat_type: {NULL: 0} for feat_type in feature_types}
-  vocab_feats_freq = {feat_type: {NULL: 0} for feat_type in feature_types}
+  vocab_feats = {feat_type:dict() for feat_type in feature_types}
+  vocab_feats_freq = {feat_type:dict() for feat_type in feature_types}
   for m in event_mentions_train + event_mentions_test:    
     for feat_type in feature_types: 
       if not m[feat_type] in vocab_feats[feat_type]:
