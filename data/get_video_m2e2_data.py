--- conflicted
+++ resolved
@@ -255,7 +255,6 @@
     if not os.path.exists(csv_file) or not desc+'.mp4' in ann_dict:
       print('Skip description id: {}'.format(desc))
       continue
-    print(desc)
     is_csv_used[desc+'.csv'] = 1
     
     # Extract frame-level features
@@ -292,26 +291,16 @@
       
       cur_arg_feat = []
       cur_arg_label = []
-<<<<<<< HEAD
-      for arg_dicts in event_dict['Key_Frames']:
-        timestamp = arg_dicts['Timestamp']
-        for arg_dict in arg_dicts['Arguments']:
-=======
       for frame_dict in event_dict['Key_Frames']:
         timestamp = frame_dict['Timestamp']
         frame_idx = int(timestamp / dur * nframes)
         for arg_dict in frame_dict['Arguments']:
->>>>>>> c2416be1
           entity_type = arg_dict.get('Entity_Type', -1)
           if not entity_type in entity_frequency:
             entity_frequency[entity_type] = 1
           else:
             entity_frequency[entity_type] += 1
 
-<<<<<<< HEAD
-          frame_idx = int(timestamp / dur * nframes)
-=======
->>>>>>> c2416be1
           cur_arg_feat.append(frame_feats[frame_idx])
           cur_arg_label.append([entity_type, arg_dict.get('ROLE_TYPE', -1)])
 
@@ -354,7 +343,7 @@
   event_labels_onehot = {k:np.eye(n_event_types)[l] for k, l in event_labels.items()} 
   np.savez(f'{out_prefix}_labels.npz', **event_labels_onehot)
   np.savez(f'{out_prefix}_argument_labels.npz', **argument_labels)
-  json.dump(entity_frequency, open(f'{out_prefix}_entity_frequency.json', 'w'), indent=4, sort_keys=True)
+  json.dump(entity_frequency, open(f'{out_prefix}_entity_frequency.npz', 'w'), indent=4, sort_keys=True)
   json.dump(event_frequency, open(f'{out_prefix}_event_frequency.json', 'w'), indent=4, sort_keys=True)
 
 def visualize_features(embed_file, label_file, freq_file, 
